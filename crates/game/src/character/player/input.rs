--- conflicted
+++ resolved
@@ -7,11 +7,7 @@
 use bevy_ggrs::prelude::*;
 use bevy_ggrs::LocalInputs;
 use serde::{Serialize, Deserialize};
-<<<<<<< HEAD
 use utils::fixed_math; 
-=======
-use utils::math::round_vec3; 
->>>>>>> e3552066
 
 use crate::character::config::{CharacterConfig, CharacterConfigHandles};
 use crate::character::dash::DashState;
@@ -273,15 +269,9 @@
 ) {
     'mainloop: for (mut transform, mut velocity, player_collider, collision_layer) in query.iter_mut() {
         let mut new_transform = transform.clone();
-<<<<<<< HEAD
         new_transform.translation.x += velocity.x * fixed_math::new(FIXED_TIMESTEP);
         new_transform.translation.y += velocity.y * fixed_math::new(FIXED_TIMESTEP);
-=======
-        new_transform.translation.x += velocity.x * FIXED_TIMESTEP;
-        new_transform.translation.y += velocity.y * FIXED_TIMESTEP;
-        new_transform.translation = round_vec3(new_transform.translation);
->>>>>>> e3552066
-
+        
         for (target_entity, target_transform, target_collider, target_layer) in collider_query.iter() {
             if !settings.layer_matrix[collision_layer.0 as usize][target_layer.0 as usize] {
                 continue;
