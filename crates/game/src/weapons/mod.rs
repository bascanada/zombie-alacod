pub mod ui;

use animation::{create_child_sprite, AnimationBundle, FacingDirection, SpriteSheetConfig};
use bevy::{math::VectorSpace, prelude::*, utils::{HashMap, HashSet}};
use bevy_ggrs::{AddRollbackCommandExtension, PlayerInputs, Rollback};
use ggrs::PlayerHandle;
use serde::{Deserialize, Serialize};
<<<<<<< HEAD
use utils::{bmap, rng::RollbackRng, fixed_math};
=======
use utils::{bmap, math::{round, round_vec3}, rng::RollbackRng};
>>>>>>> e3552066

use crate::{character::{dash::DashState, health::{self, DamageAccumulator, Health}, movement::SprintState, player::{input::{CursorPosition, INPUT_DASH, INPUT_RELOAD, INPUT_SPRINT, INPUT_SWITCH_WEAPON_MODE}, jjrs::PeerConfig, Player}}, collider::{is_colliding, Collider, ColliderShape, CollisionLayer, CollisionSettings, Wall}, frame::FrameCount, global_asset::GlobalAsset, GAME_SPEED};


// COMPONENTSo
#[derive(Debug, Clone, Copy, Serialize, Deserialize, PartialEq)]
pub enum FiringMode {
    Automatic{},  // Hold trigger to continuously fire
    Manual{},     // One shot per trigger pull
    Burst{pellets_per_shot: u32, cooldown_frames: u32},      // Fire a fixed number of shots per trigger pull
    Shotgun{pellet_count: u32, spread_angle: fixed_math::Fixed},
}

#[derive(Debug, Clone, Serialize, Deserialize, PartialEq)]
pub enum MagBulletConfig {
    Mag {
        mag_size: u32,
        mag_limit: u32,
    },
    Magless {
        bullet_limit: u32,
    },
}

#[derive(Debug, Clone, Copy, Serialize, Deserialize, PartialEq)]
pub enum BulletType {
    Standard {
        damage: fixed_math::Fixed,
        speed: fixed_math::Fixed,
    },
    Explosive {
        damage: fixed_math::Fixed,
        speed: fixed_math::Fixed,
        blast_radius: fixed_math::Fixed,
        explosive_damage_multiplier: fixed_math::Fixed,
    },
    Piercing {
        damage: fixed_math::Fixed,
        speed: fixed_math::Fixed,
        penetration: u8,
    },
}

#[derive(Component)]
pub struct ExplosiveTag;

#[derive(Component)]
pub struct PiercingTag;

#[derive(Debug, Clone, Serialize, Deserialize, PartialEq)]
pub struct FiringModeConfig {
    pub firing_rate: fixed_math::Fixed,
    pub firing_mode: FiringMode,
    pub spread: fixed_math::Fixed,
    pub recoil: fixed_math::Fixed,
    pub bullet_type: BulletType,
    pub range: fixed_math::Fixed,

    pub reload_time_seconds: fixed_math::Fixed,
    pub mag: MagBulletConfig,
}

#[derive(Debug, Clone, Serialize, Deserialize, PartialEq)]
pub struct WeaponConfig {
    pub name: String,
    pub default_firing_mode: String,
    pub firing_modes: HashMap<String, FiringModeConfig>,
}



#[derive(Debug, Clone, Serialize, Deserialize, PartialEq)]
pub struct WeaponSpriteConfig {
    pub name: String,
    pub index: usize,

    pub weapon_offset: fixed_math::FixedVec2,

    pub bullet_offset_left: fixed_math::FixedVec2,
    pub bullet_offset_right: fixed_math::FixedVec2,
}

#[derive(Serialize, Deserialize, Clone)]
pub struct WeaponAsset {
    pub config: WeaponConfig,
    pub sprite_config: WeaponSpriteConfig,
}

// Component for a weapon
#[derive(Component, Debug, Clone)]
pub struct Weapon {
    pub config: WeaponConfig,
    pub sprite_config: WeaponSpriteConfig,
}

impl From<WeaponAsset> for Weapon {
    fn from(value: WeaponAsset) -> Self {
        Self { config: value.config, sprite_config: value.sprite_config }
    }
}

#[derive(Component, Clone, Serialize, Deserialize)]
pub struct HitMarker {
    pub target: Entity,
    pub damage: fixed_math::Fixed,
}


#[derive(Component)]
pub struct VisualEffectRequest {
    pub effect_type: EffectType,
    pub position: fixed_math::FixedVec2,
    pub scale: fixed_math::Fixed,
}

#[derive(Clone)]
pub enum EffectType {
    BulletHit,
    Explosion,
    Piercing,
}

#[derive(Component, Clone, Serialize, Deserialize)]
pub struct ExplosionMarker {
    pub radius: fixed_math::Fixed,
    pub damage: fixed_math::Fixed,
    pub player_handle: PlayerHandle,
    pub processed: bool, // Flag to ensure one-time processing
}

/// Component to mark an entity as the active weapon
#[derive(Component)]
pub struct ActiveWeapon;



/// Component for bullets
#[derive(Component, Clone)]
pub struct Bullet {
    pub velocity: fixed_math::FixedVec2,
    pub bullet_type: BulletType,
    pub damage: fixed_math::Fixed,
    pub range: fixed_math::Fixed,
    pub distance_traveled: fixed_math::Fixed,
    pub player_handle: PlayerHandle,
    pub created_at: u32,
}


/// Component to track the player's weapon inventory
#[derive(Component, Debug, Clone)]
pub struct WeaponInventory {
    pub active_weapon_index: usize,
    pub frame_switched: u32,
    pub frame_switched_mode: u32,
    pub weapons: Vec<(Entity, Weapon)>,  // Store entity handles and weapon data

    pub reloading_ending_frame: Option<u32>,
}

impl Default for WeaponInventory {
    fn default() -> Self {
        Self {
            active_weapon_index: 0,
            frame_switched: 0,
            frame_switched_mode: 0,
            reloading_ending_frame: None,
            weapons: Vec::new(),
        }
    }
}

impl WeaponInventory {
    pub fn active_weapon(&self) -> &(Entity, Weapon) {
        return self.weapons.get(self.active_weapon_index).unwrap();
    }
}


#[derive(Reflect, Default, Clone)]
pub struct WeaponModeState {
    pub mag_ammo: u32,
    pub mag_quantity: u32,

    pub burst_shots_left: u32,

    pub mag_size: u32,
    pub burst_cooldown: bool,
}


#[derive(Component, Reflect, Default, Clone)]
pub struct WeaponModesState {
    pub modes: HashMap<String, WeaponModeState>,
}

// Component to track rollbackable state for weapons
#[derive(Component, Reflect, Default, Clone)]
pub struct WeaponState {
    pub last_fire_frame: u32,
    pub is_firing: bool,
    pub active_mode: String,
}

// Rollback state for bullets
#[derive(Component, Clone)]
pub struct BulletRollbackState {
    spawn_frame: u32,
    initial_position: fixed_math::FixedVec2,
    direction: fixed_math::FixedVec2,
}

#[derive(Event)]
pub struct FireWeaponEvent {
    pub player_entity: Entity,
}

// ASSETS

#[derive(Asset, TypePath, Serialize, Deserialize)]
pub struct WeaponsConfig(pub HashMap<String, WeaponAsset>);


// UTILITY FUNCTION


impl WeaponModeState {
    // Do the reloading of the ammo when the reloading process is over or some other event
    pub fn reload(&mut self) {
        if self.mag_quantity > 0 {
            self.mag_quantity -= 1;
            self.mag_ammo = self.mag_size;
        }
    }

    pub fn is_mag_full(&self) -> bool {
        self.mag_ammo == self.mag_size
    }
}

impl WeaponModesState {
    pub fn reload(&mut self, mode: &String) {
        if let Some(mode) = self.modes.get_mut(mode) {
            mode.reload();
        }
    }
}


impl WeaponInventory {

    pub fn is_reloading(&self) -> bool {
        self.reloading_ending_frame.is_some()
    }

    pub fn is_reloading_over(&self, current_frame: u32) -> bool {
        self.reloading_ending_frame.map_or_else(|| true, |f| current_frame >= f)
    }

    pub fn clear_reloading(&mut self) {
        self.reloading_ending_frame = None;
    }

    pub fn start_reload(
        &mut self,
        current_game_frame: u32,
        reload_time_seconds: fixed_math::Fixed,
    ) {
        self.reloading_ending_frame = {
            if reload_time_seconds <= fixed_math::new(0.0) {
                None
            } else {
                let frames_to_reload = (reload_time_seconds * utils::fixed_math::new(60.)).ceil() ;
                if frames_to_reload == 0 { // Ensure at least one frame for very short reload times
                    Some(current_game_frame + 1)
                } else {
                    Some(current_game_frame + frames_to_reload.to_num::<u32>())
                }
            }
        };
    }
}


// start the reload process


// Function to spawn weapon , all weapon should be spawn on the user when they got them
pub fn spawn_weapon_for_player(
    commands: &mut Commands,
    global_assets: &Res<GlobalAsset>,

    asset_server: &Res<AssetServer>,
    texture_atlas_layouts: &mut ResMut<Assets<TextureAtlasLayout>>,
    sprint_sheet_assets: &Res<Assets<SpriteSheetConfig>>,

    active: bool,

    player_entity: Entity,
    weapon: WeaponAsset,
    inventory: &mut WeaponInventory,
) -> Entity {

    let map_layers = global_assets.spritesheets.get(&weapon.sprite_config.name).unwrap().clone();
    let animation_handle = global_assets.animations.get(&weapon.sprite_config.name).unwrap().clone();

    let animation_bundle =
        AnimationBundle::new(map_layers.clone(), animation_handle.clone(), weapon.sprite_config.index, bmap!("body" => String::new()));

    let mut weapon_state = WeaponState::default();
    let mut weapon_modes_state = WeaponModesState::default();
    weapon_state.active_mode = weapon.config.default_firing_mode.clone();
    for (k, v) in weapon.config.firing_modes.iter() {
        let mut weapon_mode_state = WeaponModeState::default();
        match v.mag {
            MagBulletConfig::Mag { mag_size, mag_limit } => {
                weapon_mode_state.mag_ammo = mag_size;
                weapon_mode_state.mag_quantity = mag_limit;
                weapon_mode_state.mag_size = mag_size;
            },
            MagBulletConfig::Magless {  bullet_limit } => {
                weapon_mode_state.mag_ammo = bullet_limit;
            },
        };

        weapon_modes_state.modes.insert(k.clone(), weapon_mode_state);
    }

    let weapon: Weapon = weapon.into();

    let transform = Transform::from_translation(fixed_math::fixed_to_vec2(weapon.sprite_config.weapon_offset).extend(0.)).with_rotation(Quat::IDENTITY);
    let ggrs_transform = fixed_math::FixedTransform3D::from_bevy_transform(&transform);

    let entity = commands.spawn((
        transform,
        ggrs_transform,
        weapon_state,
        weapon_modes_state,
        weapon.clone(),
        animation_bundle,
    )).add_rollback().id();


    let spritesheet_config = sprint_sheet_assets.get(map_layers.get("body").unwrap()).unwrap();
    create_child_sprite(
        commands,
        &asset_server,
        texture_atlas_layouts,
        entity.clone(), &spritesheet_config, 0);

    inventory.weapons.push((entity.clone(), weapon));

    if active {
        commands.entity(entity).insert((ActiveWeapon{}, Visibility::Inherited));
        inventory.active_weapon_index = inventory.weapons.len() - 1;
    } else {
        commands.entity(entity).insert(Visibility::Hidden);
    }

    commands.entity(player_entity).add_child(entity);

    entity
}


fn spawn_bullet_rollback(
    commands: &mut Commands,
    weapon: &Weapon,
    player_transform: &fixed_math::FixedTransform3D,
    weapon_transform: &fixed_math::FixedTransform3D,
    facing_direction: &FacingDirection,
    direction: fixed_math::FixedVec2,
    bullet_type: BulletType,
    range: fixed_math::Fixed,
    player_handle: PlayerHandle,
    current_frame: u32,
    collision_settings: &Res<CollisionSettings>,
    parent_layer: &CollisionLayer,
) -> Entity {
    let (velocity, damage, range, radius) = match &bullet_type {
        BulletType::Standard { speed, damage: damage_bullet } => {
            (direction * (*speed / *GAME_SPEED ), *damage_bullet, range, fixed_math::new(5.0))
        },
        BulletType::Explosive { speed, damage: damage_bullet, blast_radius, explosive_damage_multiplier } => {
            (direction * (*speed / *GAME_SPEED ), *damage_bullet, range, fixed_math::new(8.0))
        },
        BulletType::Piercing { speed, damage: damage_bullet, penetration } => {
            (direction * (*speed / *GAME_SPEED ), *damage_bullet, range, fixed_math::new(5.0))
        }
    };

    let color = match &bullet_type {
        BulletType::Standard { .. } => Color::BLACK,
        BulletType::Explosive { .. } => Color::WHITE,
        BulletType::Piercing { .. } => Color::BLACK,
    };

    let firing_position_v2 = if matches!(facing_direction, FacingDirection::Right) {
        weapon.sprite_config.bullet_offset_right
    } else {
        weapon.sprite_config.bullet_offset_left
    };
<<<<<<< HEAD
=======
    let firing_position = round_vec3(weapon_transform.transform_point(firing_position_v2.extend(0.)));
    let (_, weapon_world_rotation, _) = weapon_transform.affine().to_scale_rotation_translation();

    let transform = Transform::from_translation(firing_position)
            .with_rotation(weapon_world_rotation);
>>>>>>> e3552066
    

    let fixed_weapon_translation: fixed_math::FixedVec3 = weapon_transform.translation;
    let fixed_weapon_rotation_mat3: fixed_math::FixedMat3 = weapon_transform.rotation.clone();
    // And the local firing position as a FixedVec2:
    // let fixed_firing_position_v2_local = FixedVec2::from_f32(bevy_firing_position_v2.x, bevy_firing_position_v2.y);
    // Or directly:
    let fixed_firing_position_v2_local = player_transform.translation.truncate() + weapon_transform.translation.truncate(); //fixed_math::FixedVec2::new(fixed_math::Fixed::from_num(wea), fixed_math::Fixed::from_num(0.5)); // Example

    // 1. Extend local firing position_v2 to a 3D local offset:
    let fixed_local_offset_3d = fixed_math::FixedVec3 {
        x: fixed_firing_position_v2_local.x,
        y: fixed_firing_position_v2_local.y,
        z: fixed_math::Fixed::ZERO, // Or whatever fixed-point representation of 0.0 you use
    };

    // 2. Calculate world firing position (equivalent to transform_point):
    // world_point = (rotation * local_point) + translation
    let rotated_offset_fixed = fixed_weapon_rotation_mat3.mul_vec3(fixed_local_offset_3d);

    // Ensure FixedVec3 has operator overloading for addition
    // If FixedVec3 doesn't have `+` overloaded, you'd do:
    // let world_firing_position_fixed = FixedVec3 {
    //     x: rotated_offset_fixed.x.saturating_add(fixed_weapon_translation.x),
    //     y: rotated_offset_fixed.y.saturating_add(fixed_weapon_translation.y),
    //     z: rotated_offset_fixed.z.saturating_add(fixed_weapon_translation.z),
    // };
    // Assuming it does (based on FixedVec2):
    let world_firing_position_fixed = rotated_offset_fixed + fixed_weapon_translation;
    // `world_firing_position_fixed` is your fixed-point equivalent of `firing_position`


    // 3. Get weapon's world rotation:
    // This is already `fixed_weapon_rotation_mat3`.
    // Bevy's `weapon_world_rotation` is a Quat. `fixed_weapon_rotation_mat3` is its matrix form.
    let projectile_rotation_fixed_mat3 = fixed_weapon_rotation_mat3;


    // 4. Create a new "transform" concept for the projectile using these fixed-point values.
    // If you're using the FixedTransform3D struct:
    let new_projectile_fixed_transform = fixed_math::FixedTransform3D::new(
        world_firing_position_fixed,
        projectile_rotation_fixed_mat3,
        fixed_math::FixedVec3::ONE, 
    );


    let mut entity_commands = commands.spawn((
        Sprite::from_color(color, Vec2::new(10.0, 10.0)),
        Bullet {
            velocity,
            bullet_type,
            damage,
            range,
            distance_traveled: fixed_math::Fixed::ZERO,
            player_handle,
            created_at: current_frame
        },
        BulletRollbackState {
            spawn_frame: current_frame,
            initial_position: firing_position_v2,
            direction,
        },
        Collider {
            offset: fixed_math::FixedVec3::ZERO,
            shape: ColliderShape::Circle { radius },
        },
        CollisionLayer(parent_layer.0),
        new_projectile_fixed_transform.to_bevy_transform(),
        new_projectile_fixed_transform,
    ));

    match bullet_type {
        BulletType::Explosive { .. } =>  { entity_commands.insert(ExplosiveTag); },
        BulletType::Piercing { .. } => { entity_commands.insert(PiercingTag); },
        _ => {}
    };

    entity_commands.add_rollback().id()

}



// SYSTEMS

// Rollback system to correctly transform the weapon based on the position
pub fn system_weapon_position(
    query: Query<(&Children, &CursorPosition, &FacingDirection), With<Rollback>>,
    mut query_weapon: Query<&mut fixed_math::FixedTransform3D, With<ActiveWeapon>>,

) {
    for (childs, cursor_position, direction) in query.iter() {
        for child in childs.iter() {
<<<<<<< HEAD
            if let Ok(mut transform) = query_weapon.get_mut(*child) {
                let cursor_game_world_pos = fixed_math::FixedVec3::new(fixed_math::new(cursor_position.x as f32), fixed_math::new(cursor_position.y as f32), fixed_math::new(0.0));
                let direction_to_target_fixed = (cursor_game_world_pos - transform.translation).normalize();
                let angle_radians_fixed = fixed_math::atan2_fixed(direction_to_target_fixed.y, direction_to_target_fixed.x);
                        
                transform.rotation = fixed_math::FixedMat3::from_rotation_z(angle_radians_fixed);
=======
            if let Ok((childs, mut transform)) = query_weapon.get_mut(*child) {
                for child in childs.iter() {
                    if let Ok((mut sprite)) = query_sprite.get_mut(*child) {

                        let vec = Vec2::new(cursor_position.x as f32, cursor_position.y as f32); // Ensure cursor_position fields are clean if f32
                        let angle_radians = vec.y.atan2(vec.x);
                        // Optional: You can round angle_radians here if it's used for other deterministic logic like deriving FacingDirection
                        // let clean_angle_for_logic = round_f32(angle_radians);

                        let unrounded_quat = Quat::from_rotation_z(angle_radians); // Or use clean_angle_for_logic

                        // Round each component of the quaternion
                        let rounded_quat = Quat::from_xyzw(
                            round(unrounded_quat.x),
                            round(unrounded_quat.y),
                            round(unrounded_quat.z),
                            round(unrounded_quat.w),
                        );

                        // IMPORTANT: A quaternion representing a rotation must be a unit quaternion (length 1).
                        // Rounding its components can make it slightly non-unit. So, normalize it.
                        // However, .normalize() itself uses f32 math (sqrt).
                        // If the rounded_quat components are "clean" (e.g., only have 3 decimal places),
                        // the result of .normalize() is *more likely* to be deterministic, but it's a complex spot.
                        // For perfect determinism, you'd ideally want a "deterministic normalize" or ensure
                        // the rounding factor is chosen such that normalization is stable.
                        transform.rotation = rounded_quat.normalize(); 

                        match direction {
                            FacingDirection::Left => {
                                sprite.flip_y = true;
                            }
                            FacingDirection::Right => {
                                sprite.flip_y = false;
                            }
                        };
                    }
                }
>>>>>>> e3552066
            }
        }
    }
}

// rollback system for weapon action , firing and all
pub fn weapon_rollback_system(
    mut commands: Commands,
    mut rng: ResMut<RollbackRng>,
    inputs: Res<PlayerInputs<PeerConfig>>,
    frame: Res<FrameCount>,

    mut inventory_query: Query<(Entity, &mut WeaponInventory, &SprintState, &DashState, &CollisionLayer, &fixed_math::FixedTransform3D, &Player)>,
    mut weapon_query: Query<(&mut Weapon, &mut WeaponState, &mut WeaponModesState, &fixed_math::FixedTransform3D, &Parent)>,

    player_query: Query<(&fixed_math::FixedTransform3D, &FacingDirection, &Player)>,

    collision_settings: Res<CollisionSettings>,
) {
    // Process weapon firing for all players
    for (entity,  mut inventory, sprint_state, dash_state , collision_layer, transform, player) in inventory_query.iter_mut() {
        let (input, _input_status) = inputs[player.handle];

        // Do nothing if no weapons
        if inventory.weapons.is_empty() {
            continue;
        }

        if sprint_state.is_sprinting || dash_state.is_dashing || input.buttons & INPUT_SPRINT != 0 || input.buttons & INPUT_DASH != 0 {
            continue;
        }


        // Nothing to do for weapon if we are sprinting
        
        // Get active weapon
        let (weapon_entity, _) = inventory.weapons[inventory.active_weapon_index];


        // Get the entity for the active weapon
        if let Ok((mut weapon, mut weapon_state, mut weapon_modes_state, weapon_transform, parent)) = weapon_query.get_mut(weapon_entity) {
            let active_mode = weapon_state.active_mode.clone();
            let weapon_config = weapon.config.firing_modes.get(&active_mode).unwrap();

            if input.buttons & INPUT_SWITCH_WEAPON_MODE != 0 {
                if let Some(new_mode) = weapon_modes_state.modes.keys().find(|&x| *x != weapon_state.active_mode) {
                    if inventory.frame_switched_mode + 20 < frame.frame && inventory.frame_switched + 20 < frame.frame {
                        inventory.frame_switched_mode = frame.frame;
                        weapon_state.active_mode = new_mode.clone();

                        continue;
                    }

                }
            }

            let weapon_mode_state = weapon_modes_state.modes.get_mut(&active_mode).unwrap();


            // Check if reloading and update progress,
            if inventory.is_reloading() {
                if inventory.is_reloading_over(frame.frame) {
                    weapon_mode_state.reload();
                    inventory.clear_reloading();
                } else {
                    continue;
                }
            } else if input.buttons & INPUT_RELOAD != 0  && !weapon_mode_state.is_mag_full() {
                inventory.start_reload(frame.frame, weapon_config.reload_time_seconds);
                continue;
            }

            // Handle switching of weapons, will start firing on the next frame
            if input.switch_weapon && !inventory.weapons.is_empty(){
                let new_index = (inventory.active_weapon_index + 1) % inventory.weapons.len();

                if new_index != inventory.active_weapon_index &&
                    inventory.frame_switched + 20 < frame.frame &&
                    inventory.frame_switched_mode + 20 < frame.frame  {

                    inventory.active_weapon_index = new_index;
                    inventory.frame_switched = frame.frame;

                    continue;
                }
            }

            // TODO: fix only support two mode, take the first that is not the current
            if input.fire {
                // Calculate fire rate in frames (60 FPS assumed) , need to be configure via ressource instead
                let frame_per_shot = ((utils::fixed_math::new(60.) / weapon_config.firing_rate)).to_num::<u32>();
                let current_frame = frame.frame;
                let frames_since_last_shot = current_frame - weapon_state.last_fire_frame;

               let (can_fire, empty) = match weapon_config.firing_mode {
                    FiringMode::Automatic { .. } => {
                        (frames_since_last_shot >= frame_per_shot, weapon_mode_state.mag_ammo == 0)
                    },
                    
                    FiringMode::Manual { .. } => {
                        (!weapon_state.is_firing && frames_since_last_shot >= frame_per_shot,
                        weapon_mode_state.mag_ammo == 0)
                    },
                    
                    FiringMode::Burst { pellets_per_shot, cooldown_frames } => {
                        if weapon_mode_state.burst_shots_left > 0 && frames_since_last_shot >= frame_per_shot {
                            // Continue ongoing burst
                            (true, weapon_mode_state.mag_ammo == 0)
                        } else if weapon_mode_state.burst_shots_left == 0 {
                            if !weapon_state.is_firing && !weapon_mode_state.burst_cooldown && frames_since_last_shot >= cooldown_frames {
                                // Start new burst when trigger is pulled
                                weapon_mode_state.burst_shots_left = pellets_per_shot;
                                (true, weapon_mode_state.mag_ammo == 0)
                            } else if weapon_mode_state.burst_cooldown && frames_since_last_shot >= cooldown_frames {
                                // Reset cooldown
                                weapon_mode_state.burst_cooldown = false;
                                (false, false)
                            } else {
                                (false, false)
                            }
                        } else {
                            (false, false)
                        }
                    },
                    
                    FiringMode::Shotgun { pellet_count, spread_angle } => {
                        if !weapon_state.is_firing && frames_since_last_shot >= frame_per_shot {
                            // Shotgun fires all pellets at once, so we don't need burst_shots_left
                            (true, weapon_mode_state.mag_ammo == 0)
                        } else {
                            (false, false)
                        }
                    }
                }; 


                if empty {
                    inventory.start_reload(frame.frame, weapon_config.reload_time_seconds);
                    continue;
                }

                weapon_state.is_firing = true;

                if can_fire {
                    if let Ok((_, facing_direction, _)) = player_query.get(**parent) {
                        let mut aim_dir = fixed_math::FixedVec2::new(
                            fixed_math::Fixed::from_num(input.pan_x),
                            fixed_math::Fixed::from_num(input.pan_y),
                        );
                        aim_dir.x = aim_dir.x / fixed_math::new(127.0);
                        aim_dir.y = aim_dir.y / fixed_math::new(127.0);
                        aim_dir = aim_dir.normalize();

                               match weapon_config.firing_mode {
                                    FiringMode::Shotgun { pellet_count, spread_angle } => {
                                        // Fire multiple pellets in a spread pattern
                                        for _ in 0..pellet_count {
                                            // Calculate a random angle within the spread range
                                            let random_fixed_val = rng.next_fixed();
                                            let offset_from_center = random_fixed_val.saturating_sub(fixed_math::FIXED_HALF);
                                            let pellet_angle_fixed = offset_from_center.saturating_mul(spread_angle);

                                            // Create the fixed-point 2D rotation matrix
                                            let fixed_spread_rotation = fixed_math::FixedMat2::from_angle(pellet_angle_fixed);

                                            // Apply the rotation to the fixed-point aim direction
                                            let direction = fixed_spread_rotation.mul_vec2(aim_dir);

                                            spawn_bullet_rollback(
                                                &mut commands,
                                                &weapon,
                                                transform,
                                                weapon_transform,
                                                facing_direction,
                                                direction,
                                                weapon_config.bullet_type.clone(),
                                                weapon_config.range,
                                                player.handle,
                                                frame.frame,
                                                &collision_settings,
                                                collision_layer,
                                            );
                                        }
                                        weapon_mode_state.mag_ammo -= 1; // Shotgun uses one ammo for all pellets
                                        inventory.start_reload(frame.frame, weapon_config.reload_time_seconds);
                                    },
                                    _ => {
                                        let random_fixed_val = rng.next_fixed();
                                        let offset_from_center = random_fixed_val.saturating_sub(fixed_math::FIXED_HALF);
                                        let pellet_angle_fixed = offset_from_center.saturating_mul(fixed_math::FIXED_ONE);

                                        let fixed_spread_rotation = fixed_math::FixedMat2::from_angle(pellet_angle_fixed);
                                        let direction = fixed_spread_rotation.mul_vec2(aim_dir);

                                        spawn_bullet_rollback(
                                            &mut commands,
                                            &weapon,
                                            transform,
                                            weapon_transform,
                                            facing_direction,
                                            direction,
                                            weapon_config.bullet_type.clone(),
                                            weapon_config.range,
                                            player.handle,
                                            frame.frame,
                                            &collision_settings,
                                            collision_layer,
                                        );
                                        weapon_mode_state.mag_ammo -= 1;

                                        if matches!(weapon_config.firing_mode, FiringMode::Burst { .. }) && weapon_mode_state.burst_shots_left > 0 {
                                            weapon_mode_state.burst_shots_left -= 1;
                                            
                                            // Set cooldown when burst finishes
                                            if weapon_mode_state.burst_shots_left == 0 {
                                                weapon_mode_state.burst_cooldown = true;
                                            }
                                        }
                                    }
                                }
                                weapon_state.last_fire_frame = frame.frame;
                    }
                }
            } else {
                weapon_state.is_firing = false;
            }
        }
    }
}



pub fn bullet_rollback_system(
    mut commands: Commands,
    frame: Res<FrameCount>,
    mut bullet_query: Query<(Entity, &mut fixed_math::FixedTransform3D, &mut Bullet, &BulletRollbackState)>,
) {
    for (entity, mut transform, mut bullet, bullet_state) in bullet_query.iter_mut() {
        // Move bullet based on velocity (fixed timestep)
        let delta = bullet.velocity; // Assume bullet.velocity is already deterministic for this frame

        // Apply movement
        transform.translation.x += delta.x;
        transform.translation.y += delta.y;
        // If using Vec3 for translation, also: transform.translation.z += delta.z;

        // --- CRITICAL: Round the translation after modification ---
        transform.translation = round_vec3(transform.translation); // Or round_vec2 if it's Vec2 and then assign back to .truncate() if needed

        // Track distance traveled (fixed timestep version)
        // delta.length() involves sqrt, which is an f32 operation.
        // To be safe, round the result before adding, or round the total after.
        // Rounding the total after is usually sufficient if delta is from clean sources.
        bullet.distance_traveled += delta.length();
        // --- CRITICAL: Round distance_traveled after modification ---
        bullet.distance_traveled = round(bullet.distance_traveled);

        // Destroy bullet if it exceeds its range
        // Ensure bullet.range is also a deterministically "clean" f32 value
        // (e.g. set initially with a rounded value or from an integer).
        if bullet.distance_traveled >= round(bullet.range) { // Compare rounded values or ensure range is clean
            commands.entity(entity).despawn();
        }
    }
}


fn apply_bullet_dommage(
    commands: &mut Commands,
    target_entity: Entity,
    bullet: &Bullet,
    
    mut opt_dmg_accumulator: Option<Mut<'_, DamageAccumulator, >>
) {
    if let Some(accumulator) = opt_dmg_accumulator.as_mut() {
        // Update existing accumulator
        accumulator.total_damage += bullet.damage;
        accumulator.hit_count += 1;
        accumulator.last_hit_by = Some(health::HitBy::Player(bullet.player_handle))
    } else {
        commands.entity(target_entity).insert(DamageAccumulator{
            hit_count: 1,
            total_damage: bullet.damage,
            last_hit_by: Some(health::HitBy::Player(bullet.player_handle)),
        });
    }
}


pub fn bullet_rollback_collision_system(
    mut commands: Commands,
    settings: Res<CollisionSettings>,
<<<<<<< HEAD
    bullet_query: Query<(Entity, &fixed_math::FixedTransform3D, &Bullet, &Collider, &CollisionLayer), With<Rollback>>,
    mut collider_query: Query<(Entity, &fixed_math::FixedTransform3D, &Collider, &CollisionLayer, Option<&Wall>, Option<&Health>, Option<&mut DamageAccumulator>), (Without<Bullet>, With<Rollback>)>,
=======
    bullet_query: Query<(Entity, &Transform, &Bullet, &Collider, &CollisionLayer), With<Rollback>>,
    // Query for colliders, get mutable access later only when needed for a specific entity
    mut collider_query: Query<(Entity, &Transform, &Collider, &CollisionLayer, Option<&Wall>, Option<&Health>, Option<&mut DamageAccumulator>), (Without<Bullet>, With<Rollback>)>,
>>>>>>> e3552066
) {
    let mut bullets_to_despawn_set = HashSet::new(); // Use HashSet for efficient duplicate avoidance and checks

    for (bullet_entity, bullet_transform, bullet, bullet_collider, bullet_layer) in bullet_query.iter() {
        // Skip already processed bullets that are marked for despawn
        if bullets_to_despawn_set.contains(&bullet_entity) {
            continue;
        }

        let mut actual_collisions = Vec::new();

        // Phase 1: Identify all entities this bullet is colliding with
        for (target_entity, target_transform, target_collider, target_layer, _opt_wall, _opt_health, _opt_accumulator) in collider_query.iter() { // Note: iter() not iter_mut() for the broad phase
            if !settings.layer_matrix[bullet_layer.0 as usize][target_layer.0 as usize] {
                continue;
            }
<<<<<<< HEAD
            
            // Check for collision using our new helper function
            if is_colliding(&bullet_transform.translation, bullet_collider, &target_transform.translation, target_collider) { 
=======

            if is_colliding(bullet_transform, bullet_collider, target_transform, target_collider) {
                actual_collisions.push(target_entity); // Store only the entity ID for now
            }
        }

        // Phase 2: Sort colliding entities by their Entity ID for deterministic processing
        actual_collisions.sort_by_key(|e| e.index());

        // Phase 3: Process sorted collisions
        for &collided_target_entity in actual_collisions.iter() {
            // Now, get mutable access to the components of the specific target entity
            if let Ok((_, target_transform, _target_collider, _target_layer, opt_wall, opt_health, opt_accumulator_mut)) = collider_query.get_mut(collided_target_entity) {
                
>>>>>>> e3552066
                if opt_health.is_some() {
                    // Apply damage (using the refactored logic from your apply_bullet_dommage function)
                    if let Some(mut accumulator) = opt_accumulator_mut {
                        // Update existing accumulator
                        accumulator.total_damage += bullet.damage;
                        accumulator.hit_count += 1;
                        accumulator.last_hit_by = Some(health::HitBy::Player(bullet.player_handle));
                    } else {
                        // Insert new accumulator if it doesn't exist
                        commands.entity(collided_target_entity).insert(DamageAccumulator {
                            hit_count: 1,
                            total_damage: bullet.damage,
                            last_hit_by: Some(health::HitBy::Player(bullet.player_handle)),
                        });
                    }
                }

                let mut should_bullet_despawn_now = false;
                match bullet.bullet_type {
                    BulletType::Standard { .. } => {
                        should_bullet_despawn_now = true;
                    },
                    BulletType::Explosive { blast_radius, .. } => {
                        should_bullet_despawn_now = true;
                    },
                    BulletType::Piercing { .. } => {
                        if opt_wall.is_some() {
                            should_bullet_despawn_now = true;
                        }
                    },
                }

                if should_bullet_despawn_now {
                    bullets_to_despawn_set.insert(bullet_entity);
                    break; // Bullet is destroyed, stop processing more targets for this bullet
                }
            }
        }
    }

    // Convert HashSet to Vec and sort by entity ID for deterministic despawning
    let mut bullets_to_despawn_vec: Vec<Entity> = bullets_to_despawn_set.into_iter().collect();
    bullets_to_despawn_vec.sort_by_key(|entity| entity.index());
    
    // Despawn bullets
    for entity in bullets_to_despawn_vec {
        commands.entity(entity).despawn(); // Despawn if the entity still exists
    }
}

// Non rollback system to display the weapon correct sprite
pub fn weapon_inventory_system(
    mut commands: Commands,
    query: Query<(Entity, &mut WeaponInventory)>,
    mut weapon_entities: Query<(Entity, &mut Visibility),  With<Weapon>>,
) {
    for (_player_entity, inventory) in query.iter() {
        if inventory.weapons.is_empty() {
            continue;
        }

        // Update active/inactive weapon visibility
        for (i, (weapon_entity, _)) in inventory.weapons.iter().enumerate() {
            let is_active = i == inventory.active_weapon_index;

            
            // For simplicity, we're using commands to add/remove components
            // In a real implementation, you might want to use a Visibility component
            if let Ok((_, mut visibility)) = weapon_entities.get_mut(*weapon_entity) {
                if is_active {
                    commands.entity(*weapon_entity)
                        .insert(ActiveWeapon);
                    *visibility = Visibility::Visible;
                } else {
                    commands.entity(*weapon_entity)
                        .remove::<ActiveWeapon>();
                    *visibility = Visibility::Hidden;
                }
            }

        }
    }
}

pub fn weapons_config_update_system(
    _asset_server: Res<AssetServer>,
    
    weapons_config: Res<Assets<WeaponsConfig>>,

    mut ev_asset: EventReader<AssetEvent<WeaponsConfig>>,

    mut query_weapons: Query<(&Children, Entity, &mut Weapon)>,
) {

    for event in ev_asset.read() {
        if let AssetEvent::Modified { id } = event {

            if let Some(weapons_config) = weapons_config.get(*id) {
                for (_childs, _entity, mut weapon) in query_weapons.iter_mut() {
                    if let Some(config) = weapons_config.0.get(&weapon.config.name) {
                        weapon.config = config.config.clone();
                        weapon.sprite_config = config.sprite_config.clone();
                    }
                
                }
            }

        }
    }

}<|MERGE_RESOLUTION|>--- conflicted
+++ resolved
@@ -5,11 +5,7 @@
 use bevy_ggrs::{AddRollbackCommandExtension, PlayerInputs, Rollback};
 use ggrs::PlayerHandle;
 use serde::{Deserialize, Serialize};
-<<<<<<< HEAD
 use utils::{bmap, rng::RollbackRng, fixed_math};
-=======
-use utils::{bmap, math::{round, round_vec3}, rng::RollbackRng};
->>>>>>> e3552066
 
 use crate::{character::{dash::DashState, health::{self, DamageAccumulator, Health}, movement::SprintState, player::{input::{CursorPosition, INPUT_DASH, INPUT_RELOAD, INPUT_SPRINT, INPUT_SWITCH_WEAPON_MODE}, jjrs::PeerConfig, Player}}, collider::{is_colliding, Collider, ColliderShape, CollisionLayer, CollisionSettings, Wall}, frame::FrameCount, global_asset::GlobalAsset, GAME_SPEED};
 
@@ -412,15 +408,6 @@
     } else {
         weapon.sprite_config.bullet_offset_left
     };
-<<<<<<< HEAD
-=======
-    let firing_position = round_vec3(weapon_transform.transform_point(firing_position_v2.extend(0.)));
-    let (_, weapon_world_rotation, _) = weapon_transform.affine().to_scale_rotation_translation();
-
-    let transform = Transform::from_translation(firing_position)
-            .with_rotation(weapon_world_rotation);
->>>>>>> e3552066
-    
 
     let fixed_weapon_translation: fixed_math::FixedVec3 = weapon_transform.translation;
     let fixed_weapon_rotation_mat3: fixed_math::FixedMat3 = weapon_transform.rotation.clone();
@@ -503,7 +490,6 @@
 }
 
 
-
 // SYSTEMS
 
 // Rollback system to correctly transform the weapon based on the position
@@ -514,53 +500,12 @@
 ) {
     for (childs, cursor_position, direction) in query.iter() {
         for child in childs.iter() {
-<<<<<<< HEAD
             if let Ok(mut transform) = query_weapon.get_mut(*child) {
                 let cursor_game_world_pos = fixed_math::FixedVec3::new(fixed_math::new(cursor_position.x as f32), fixed_math::new(cursor_position.y as f32), fixed_math::new(0.0));
                 let direction_to_target_fixed = (cursor_game_world_pos - transform.translation).normalize();
                 let angle_radians_fixed = fixed_math::atan2_fixed(direction_to_target_fixed.y, direction_to_target_fixed.x);
                         
                 transform.rotation = fixed_math::FixedMat3::from_rotation_z(angle_radians_fixed);
-=======
-            if let Ok((childs, mut transform)) = query_weapon.get_mut(*child) {
-                for child in childs.iter() {
-                    if let Ok((mut sprite)) = query_sprite.get_mut(*child) {
-
-                        let vec = Vec2::new(cursor_position.x as f32, cursor_position.y as f32); // Ensure cursor_position fields are clean if f32
-                        let angle_radians = vec.y.atan2(vec.x);
-                        // Optional: You can round angle_radians here if it's used for other deterministic logic like deriving FacingDirection
-                        // let clean_angle_for_logic = round_f32(angle_radians);
-
-                        let unrounded_quat = Quat::from_rotation_z(angle_radians); // Or use clean_angle_for_logic
-
-                        // Round each component of the quaternion
-                        let rounded_quat = Quat::from_xyzw(
-                            round(unrounded_quat.x),
-                            round(unrounded_quat.y),
-                            round(unrounded_quat.z),
-                            round(unrounded_quat.w),
-                        );
-
-                        // IMPORTANT: A quaternion representing a rotation must be a unit quaternion (length 1).
-                        // Rounding its components can make it slightly non-unit. So, normalize it.
-                        // However, .normalize() itself uses f32 math (sqrt).
-                        // If the rounded_quat components are "clean" (e.g., only have 3 decimal places),
-                        // the result of .normalize() is *more likely* to be deterministic, but it's a complex spot.
-                        // For perfect determinism, you'd ideally want a "deterministic normalize" or ensure
-                        // the rounding factor is chosen such that normalization is stable.
-                        transform.rotation = rounded_quat.normalize(); 
-
-                        match direction {
-                            FacingDirection::Left => {
-                                sprite.flip_y = true;
-                            }
-                            FacingDirection::Right => {
-                                sprite.flip_y = false;
-                            }
-                        };
-                    }
-                }
->>>>>>> e3552066
             }
         }
     }
@@ -805,23 +750,11 @@
         // Apply movement
         transform.translation.x += delta.x;
         transform.translation.y += delta.y;
-        // If using Vec3 for translation, also: transform.translation.z += delta.z;
-
-        // --- CRITICAL: Round the translation after modification ---
-        transform.translation = round_vec3(transform.translation); // Or round_vec2 if it's Vec2 and then assign back to .truncate() if needed
-
-        // Track distance traveled (fixed timestep version)
-        // delta.length() involves sqrt, which is an f32 operation.
-        // To be safe, round the result before adding, or round the total after.
-        // Rounding the total after is usually sufficient if delta is from clean sources.
+
+
         bullet.distance_traveled += delta.length();
-        // --- CRITICAL: Round distance_traveled after modification ---
-        bullet.distance_traveled = round(bullet.distance_traveled);
-
-        // Destroy bullet if it exceeds its range
-        // Ensure bullet.range is also a deterministically "clean" f32 value
-        // (e.g. set initially with a rounded value or from an integer).
-        if bullet.distance_traveled >= round(bullet.range) { // Compare rounded values or ensure range is clean
+
+        if bullet.distance_traveled >= bullet.range {
             commands.entity(entity).despawn();
         }
     }
@@ -853,14 +786,8 @@
 pub fn bullet_rollback_collision_system(
     mut commands: Commands,
     settings: Res<CollisionSettings>,
-<<<<<<< HEAD
     bullet_query: Query<(Entity, &fixed_math::FixedTransform3D, &Bullet, &Collider, &CollisionLayer), With<Rollback>>,
     mut collider_query: Query<(Entity, &fixed_math::FixedTransform3D, &Collider, &CollisionLayer, Option<&Wall>, Option<&Health>, Option<&mut DamageAccumulator>), (Without<Bullet>, With<Rollback>)>,
-=======
-    bullet_query: Query<(Entity, &Transform, &Bullet, &Collider, &CollisionLayer), With<Rollback>>,
-    // Query for colliders, get mutable access later only when needed for a specific entity
-    mut collider_query: Query<(Entity, &Transform, &Collider, &CollisionLayer, Option<&Wall>, Option<&Health>, Option<&mut DamageAccumulator>), (Without<Bullet>, With<Rollback>)>,
->>>>>>> e3552066
 ) {
     let mut bullets_to_despawn_set = HashSet::new(); // Use HashSet for efficient duplicate avoidance and checks
 
@@ -870,33 +797,15 @@
             continue;
         }
 
-        let mut actual_collisions = Vec::new();
-
         // Phase 1: Identify all entities this bullet is colliding with
-        for (target_entity, target_transform, target_collider, target_layer, _opt_wall, _opt_health, _opt_accumulator) in collider_query.iter() { // Note: iter() not iter_mut() for the broad phase
+        for (target_entity, target_transform, target_collider, target_layer, opt_wall, opt_health, opt_accumulator_mut) in collider_query.iter_mut() { // Note: iter() not iter_mut() for the broad phase
             if !settings.layer_matrix[bullet_layer.0 as usize][target_layer.0 as usize] {
                 continue;
             }
-<<<<<<< HEAD
-            
+
             // Check for collision using our new helper function
             if is_colliding(&bullet_transform.translation, bullet_collider, &target_transform.translation, target_collider) { 
-=======
-
-            if is_colliding(bullet_transform, bullet_collider, target_transform, target_collider) {
-                actual_collisions.push(target_entity); // Store only the entity ID for now
-            }
-        }
-
-        // Phase 2: Sort colliding entities by their Entity ID for deterministic processing
-        actual_collisions.sort_by_key(|e| e.index());
-
-        // Phase 3: Process sorted collisions
-        for &collided_target_entity in actual_collisions.iter() {
-            // Now, get mutable access to the components of the specific target entity
-            if let Ok((_, target_transform, _target_collider, _target_layer, opt_wall, opt_health, opt_accumulator_mut)) = collider_query.get_mut(collided_target_entity) {
-                
->>>>>>> e3552066
+
                 if opt_health.is_some() {
                     // Apply damage (using the refactored logic from your apply_bullet_dommage function)
                     if let Some(mut accumulator) = opt_accumulator_mut {
@@ -906,7 +815,7 @@
                         accumulator.last_hit_by = Some(health::HitBy::Player(bullet.player_handle));
                     } else {
                         // Insert new accumulator if it doesn't exist
-                        commands.entity(collided_target_entity).insert(DamageAccumulator {
+                        commands.entity(target_entity).insert(DamageAccumulator {
                             hit_count: 1,
                             total_damage: bullet.damage,
                             last_hit_by: Some(health::HitBy::Player(bullet.player_handle)),
